import sbt.TestFrameworks.Specs2
import scala.collection.Seq

homepage in ThisBuild := Some(url("https://github.com/slamdata/fs2-ssh"))

scmInfo in ThisBuild := Some(ScmInfo(
  url("https://github.com/slamdata/fs2-ssh"),
  "scm:git@github.com:slamdata/fs2-ssh.git"))

logBuffered in ThisBuild := false

val SshdVersion = "2.3.0"
val Fs2Version = "1.0.5"

// Include to also publish a project's tests
lazy val publishTestsSettings = Seq(
  publishArtifact in (Test, packageBin) := true)

lazy val root = project
  .in(file("."))
  .settings(noPublishSettings)
  .aggregate(core)
  .enablePlugins(AutomateHeaderPlugin)

lazy val core = project
  .in(file("core"))
  .settings(name := "fs2-ssh")
  .settings(
    libraryDependencies ++= Seq(
      "org.apache.sshd" % "sshd-core"  % SshdVersion,
      "org.apache.sshd" % "sshd-netty" % SshdVersion,

      "org.typelevel" %% "cats-effect"   % "1.4.0",
<<<<<<< HEAD
      "co.fs2"        %% "fs2-core"      % "1.0.5",
      "org.typelevel" %% "cats-mtl-core" % "0.7.0",
=======
      "co.fs2"        %% "fs2-core"      % Fs2Version,
      "org.typelevel" %% "cats-mtl-core" % "0.5.0",
>>>>>>> 07bb511a

      // apparently vertically aligning this chunk causes sbt to freak out... for reasons
      "org.specs2" %% "specs2-core" % "4.7.0"  % Test,
      "org.apache.logging.log4j" % "log4j-slf4j-impl" % "2.12.1" % Test,
      "com.whisk" %% "docker-testkit-specs2" % "0.9.9" % Test,
      "com.whisk" %% "docker-testkit-impl-spotify" % "0.9.9" % Test,
      "co.fs2" %% "fs2-io" % Fs2Version % Test),

    Test / scalacOptions += "-Yrangepos",
    Test / testOptions := Seq(Tests.Argument(Specs2, "exclude", "exclusive", "showtimes")),

    performMavenCentralSync := true,
    publishAsOSSProject := true,

    initialCommands := """
      | import scala._, Predef._
      |
      | import cats.effect._
      | import cats.implicits._
      |
      | import fs2._
      | import fs2.io.ssh._
      |
      | import scala.concurrent.ExecutionContext
      |
      | import java.nio.file.Paths
      |
      | val blockerR = Blocker[IO]
      | implicit val cs = IO.contextShift(ExecutionContext.global)
      |
      | val auth = Auth.Key(Paths.get("id_rsa_testing"), None)""".stripMargin,

    Compile / console / scalacOptions += "-Ydelambdafy:inline")
  .enablePlugins(AutomateHeaderPlugin)<|MERGE_RESOLUTION|>--- conflicted
+++ resolved
@@ -31,13 +31,8 @@
       "org.apache.sshd" % "sshd-netty" % SshdVersion,
 
       "org.typelevel" %% "cats-effect"   % "1.4.0",
-<<<<<<< HEAD
-      "co.fs2"        %% "fs2-core"      % "1.0.5",
-      "org.typelevel" %% "cats-mtl-core" % "0.7.0",
-=======
       "co.fs2"        %% "fs2-core"      % Fs2Version,
       "org.typelevel" %% "cats-mtl-core" % "0.5.0",
->>>>>>> 07bb511a
 
       // apparently vertically aligning this chunk causes sbt to freak out... for reasons
       "org.specs2" %% "specs2-core" % "4.7.0"  % Test,
