--- conflicted
+++ resolved
@@ -10,11 +10,7 @@
 logBuffered in ThisBuild := false
 
 val SshdVersion = "2.3.0"
-<<<<<<< HEAD
-val Fs2Version = "2.2.1"
-=======
 val Fs2Version = "2.1.0"
->>>>>>> 77db8576
 
 // Include to also publish a project's tests
 lazy val publishTestsSettings = Seq(
