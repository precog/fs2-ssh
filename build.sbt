--- conflicted
+++ resolved
@@ -35,13 +35,8 @@
       "org.typelevel" %% "cats-mtl-core" % "0.7.0",
 
       // apparently vertically aligning this chunk causes sbt to freak out... for reasons
-<<<<<<< HEAD
-      "org.specs2" %% "specs2-core" % "4.8.3"  % Test,
-      "org.apache.logging.log4j" % "log4j-slf4j-impl" % "2.12.1" % Test,
-=======
       "org.specs2" %% "specs2-core" % "4.8.1"  % Test,
       "org.apache.logging.log4j" % "log4j-slf4j-impl" % "2.13.0" % Test,
->>>>>>> 77db8576
       "com.whisk" %% "docker-testkit-specs2" % "0.9.9" % Test,
       "com.whisk" %% "docker-testkit-impl-spotify" % "0.9.9" % Test,
       "co.fs2" %% "fs2-io" % Fs2Version % Test),
