import sbt.TestFrameworks.Specs2
import scala.collection.Seq

homepage in ThisBuild := Some(url("https://github.com/slamdata/fs2-ssh"))

scmInfo in ThisBuild := Some(ScmInfo(
  url("https://github.com/slamdata/fs2-ssh"),
  "scm:git@github.com:slamdata/fs2-ssh.git"))

logBuffered in ThisBuild := false

val SshdVersion = "2.3.0"
val Fs2Version = "1.0.5"

// Include to also publish a project's tests
lazy val publishTestsSettings = Seq(
  publishArtifact in (Test, packageBin) := true)

lazy val root = project
  .in(file("."))
  .settings(noPublishSettings)
  .aggregate(core)
  .enablePlugins(AutomateHeaderPlugin)

lazy val core = project
  .in(file("core"))
  .settings(name := "fs2-ssh")
  .settings(
    libraryDependencies ++= Seq(
      "org.apache.sshd" % "sshd-core"  % SshdVersion,
      "org.apache.sshd" % "sshd-netty" % SshdVersion,

<<<<<<< HEAD
      "org.typelevel" %% "cats-effect"   % "2.0.0",
      "co.fs2"        %% "fs2-core"      % "1.0.5",
=======
      "org.typelevel" %% "cats-effect"   % "1.4.0",
      "co.fs2"        %% "fs2-core"      % Fs2Version,
>>>>>>> 07bb511a
      "org.typelevel" %% "cats-mtl-core" % "0.5.0",

      // apparently vertically aligning this chunk causes sbt to freak out... for reasons
      "org.specs2" %% "specs2-core" % "4.7.0"  % Test,
      "org.apache.logging.log4j" % "log4j-slf4j-impl" % "2.12.1" % Test,
      "com.whisk" %% "docker-testkit-specs2" % "0.9.9" % Test,
      "com.whisk" %% "docker-testkit-impl-spotify" % "0.9.9" % Test,
      "co.fs2" %% "fs2-io" % Fs2Version % Test),

    Test / scalacOptions += "-Yrangepos",
    Test / testOptions := Seq(Tests.Argument(Specs2, "exclude", "exclusive", "showtimes")),

    performMavenCentralSync := true,
    publishAsOSSProject := true,

    initialCommands := """
      | import scala._, Predef._
      |
      | import cats.effect._
      | import cats.implicits._
      |
      | import fs2._
      | import fs2.io.ssh._
      |
      | import scala.concurrent.ExecutionContext
      |
      | import java.nio.file.Paths
      |
      | val blockerR = Blocker[IO]
      | implicit val cs = IO.contextShift(ExecutionContext.global)
      |
      | val auth = Auth.Key(Paths.get("id_rsa_testing"), None)""".stripMargin,

    Compile / console / scalacOptions += "-Ydelambdafy:inline")
  .enablePlugins(AutomateHeaderPlugin)<|MERGE_RESOLUTION|>--- conflicted
+++ resolved
@@ -30,13 +30,8 @@
       "org.apache.sshd" % "sshd-core"  % SshdVersion,
       "org.apache.sshd" % "sshd-netty" % SshdVersion,
 
-<<<<<<< HEAD
-      "org.typelevel" %% "cats-effect"   % "2.0.0",
-      "co.fs2"        %% "fs2-core"      % "1.0.5",
-=======
       "org.typelevel" %% "cats-effect"   % "1.4.0",
       "co.fs2"        %% "fs2-core"      % Fs2Version,
->>>>>>> 07bb511a
       "org.typelevel" %% "cats-mtl-core" % "0.5.0",
 
       // apparently vertically aligning this chunk causes sbt to freak out... for reasons
